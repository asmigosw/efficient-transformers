# -----------------------------------------------------------------------------
#
# Copyright (c) 2024 Qualcomm Innovation Center, Inc. All rights reserved.
# SPDX-License-Identifier: BSD-3-Clause
#
# -----------------------------------------------------------------------------

import argparse
import logging
import sys
from typing import List, Optional

from QEfficient.transformers.models.modeling_auto import QEFFAutoModelForCausalLM
from QEfficient.utils import check_and_assign_cache_dir, load_hf_tokenizer
from QEfficient.utils.logging_utils import logger


def main(
    model_name: str,
    num_cores: int,
    device_group: Optional[List[int]] = None,
    prompt: Optional[str] = None,  # type: ignore
    prompts_txt_file_path: Optional[str] = None,
    aic_enable_depth_first: bool = False,
    mos: int = -1,
    batch_size: int = 1,
    full_batch_size: Optional[int] = None,
    prompt_len: int = 32,
    ctx_len: int = 128,
    generation_len: Optional[int] = None,
    mxfp6: bool = False,
    mxint8: bool = False,
    local_model_dir: Optional[str] = None,
    cache_dir: Optional[str] = None,
    hf_token: Optional[str] = None,
    allow_mxint8_mdp_io: bool = False,
<<<<<<< HEAD
    enable_qnn: Optional[bool] = False,
    qnn_config: Optional[str] = None,
=======
>>>>>>> c4859a7d
    **kwargs,
) -> None:
    """
    1. Check if compiled qpc for given config already exists, if it does jump to execute, else
    2. Check if exported ONNX file already exists, if true, jump to compilation -> execution, else
    3. Check if HF model exists in cache, if true, start transform -> export -> compilation -> execution, else,
    4. Download HF model -> transform -> export -> compile -> execute
    ``Mandatory`` Args:
        :model_name (str): Hugging Face Model Card name, Example: ``gpt2``
        :num_cores (int): Number of cores to compile model on.
    ``Optional`` Args:
        :device_group (List[int]): Device Ids to be used for compilation. If ``len(device_group) > 1``, multiple Card setup is enabled. ``Defaults to None.``
        :prompt (str): Sample prompt for the model text generation. ``Defaults to None.``
        :prompts_txt_file_path (str): Path to txt file for multiple input prompts. ``Defaults to None.``
        :aic_enable_depth_first (bool): Enables ``DFS`` with default memory size. ``Defaults to False.``
        :mos (int): Effort level to reduce the on-chip memory. ``Defaults to -1.``
        :batch_size (int): Batch size to compile the model for. ``Defaults to 1.``
        :full_batch_size (int): Set full batch size to enable continuous batching mode. ``Default to None``
        :prompt_len (int): Prompt length for the model to compile. ``Defaults to 32.``
        :ctx_len (int): Maximum context length to compile the model. ``Defaults to 128.``
        :generation_len (int): Number of tokens to be generated. ``Defaults to False.``
        :mxfp6 (bool): Enable compilation for MXFP6 precision. ``Defaults to False.``
        :mxint8 (bool): Compress Present/Past KV to ``MXINT8`` using ``CustomIO`` config. ``Defaults to False.``
        :local_model_dir (str): Path to custom model weights and config files. ``Defaults to None.``
        :cache_dir (str): Cache dir where downloaded HuggingFace files are stored. ``Defaults to None.``
        :hf_token (str): HuggingFace login token to access private repos. ``Defaults to None.``
        :allow_mxint8_mdp_io (bool): Allows MXINT8 compression of MDP IO traffic. ``Defaults to False.``
        :enable_qnn (bool): Enables QNN Compilation. ``Defaults to False.``
        :qnn_config (str): Path of QNN Config parameters file. ``Defaults to None.``

    .. code-block:: bash

        python -m QEfficient.cloud.infer OPTIONS

    """
    cache_dir = check_and_assign_cache_dir(local_model_dir, cache_dir)
    tokenizer = load_hf_tokenizer(
        pretrained_model_name_or_path=(local_model_dir if local_model_dir else model_name),
        cache_dir=cache_dir,
        hf_token=hf_token,
    )

<<<<<<< HEAD
    if enable_qnn and qnn_config is not None:
        logger.error("QNN compilation is currently not supported in High Level APIs of QEFFAutoModelForCausalLM.")

=======
>>>>>>> c4859a7d
    if "--mxfp6" in sys.argv:
        if args.mxfp6:
            logger.warning("mxfp6 is going to be deprecated in a future release, use -mxfp6_matmul instead.")
    if "--mxint8" in sys.argv:
        if args.mxint8:
            logger.warning("mxint8 is going to be deprecated in a future release, use -mxint8_kv_cache instead.")

    qeff_model = QEFFAutoModelForCausalLM.from_pretrained(model_name)

    #########
    # Compile
    #########
    _ = qeff_model.compile(
        prefill_seq_len=prompt_len,
        ctx_len=ctx_len,
        num_cores=num_cores,
        mxfp6_matmul=mxfp6,
        aic_enable_depth_first=aic_enable_depth_first,
        batch_size=batch_size,
        mos=mos,
        mxint8_kv_cache=mxint8,
<<<<<<< HEAD
        num_devices=len(device_group),
        full_batch_size=full_batch_size,
        allow_mxint8_mdp_io=allow_mxint8_mdp_io,
        enable_qnn=enable_qnn,
=======
        num_devices=(0 if device_group is None else len(device_group)),
        full_batch_size=full_batch_size,
        allow_mxint8_mdp_io=allow_mxint8_mdp_io,
>>>>>>> c4859a7d
        **kwargs,
    )

    #########
    # Execute
    #########
    _ = qeff_model.generate(
        tokenizer,
        prompts=prompt,
        device_id=device_group,
        prompts_txt_file_path=prompts_txt_file_path,
        generation_len=generation_len,
    )


if __name__ == "__main__":
    parser = argparse.ArgumentParser(
        description="Inference command, the model will be downloaded from HF, optimized, compiled, executed on Cloud AI 100"
    )
    parser.add_argument("--model-name", "--model_name", required=True, help="HF Model card name/id")
    parser.add_argument(
        "--local-model-dir", "--local_model_dir", required=False, help="Path to custom model weights and config files"
    )
    parser.add_argument(
        "--cache-dir",
        "--cache_dir",
        default=None,
        required=False,
        help="Cache dir to store HF Downloads",
    )
    parser.add_argument(
        "--hf-token", "--hf_token", default=None, type=str, required=False, help="HF token id for private HF models"
    )
    parser.add_argument("--batch-size", "--batch_size", type=int, default=1, help="Batch size for text generation")
    parser.add_argument(
        "--prompt-len", "--prompt_len", default=32, type=int, help="Sequence length for text generation."
    )
    parser.add_argument("--ctx-len", "--ctx_len", default=128, type=int, help="Context length for text generation.")
    parser.add_argument(
        "--mxfp6",
        "--mxfp6_matmul",
        "--mxfp6-matmul",
        action="store_true",
        help="Compress constant MatMul weights to MXFP6 E2M3, default is no compression",
    )
    parser.add_argument(
        "--mxint8",
        "--mxint8_kv_cache",
        "--mxint8-kv-cache",
        action="store_true",
        help="Compress Present/Past KV to MXINT8 using CustomIO config, default is False",
    )
    parser.add_argument(
        "--num_cores", "--num-cores", type=int, required=True, help="Number of cores to compile on Cloud AI 100"
    )
    parser.add_argument(
        "--device_group",
        "--device-group",
        type=lambda device_ids: [int(x) for x in device_ids.strip("[]").split(",")],
        help="Cloud AI 100 device ids (comma-separated) e.g. [0,1]  ",
    )
    parser.add_argument(
        "--prompt",
        type=lambda prompt: prompt.split("|"),
        help="Input prompt, if executing for batch size>1, pass input prompts in single string but separate with pipe (|) symbol",
    )
    parser.add_argument(
        "--prompts_txt_file_path",
        "--prompts-txt-file-path",
        type=str,
        help="File path for taking input prompts from txt file, sample prompts.txt file present in examples folder",
    )
    parser.add_argument("--generation_len", "--generation-len", type=int, help="Number of tokens to generate")
    parser.add_argument(
        "--aic_enable_depth_first",
        "--aic-enable-depth-first",
        action="store_true",
        help="If passed, this option will be enabled during compilation, disabled by default",
    )
    parser.add_argument(
        "--mos",
        type=int,
        default=-1,
        help="Effort level to reduce the on-chip memory",
    )
    # FIXME: Add verbose feature
    parser.add_argument(
        "--verbose",
        "-v",
        action="store_true",
        help="pass to print info logs",
    )
    parser.add_argument(
        "--full_batch_size",
        "--full-batch-size",
        type=int,
        default=None,
        help="Set full batch size to enable continuous batching mode, default is None",
    )
    parser.add_argument(
        "--allow-mxint8-mdp-io",
        "--allow_mxint8_mdp_io",
        action="store_true",
        help="If passed, this option allows MXINT8 compression of MDP IO traffic",
    )
    parser.add_argument(
        "--enable_qnn",
        "--enable-qnn",
        action="store_true",
        default=False,
        help="Enables QNN. Optionally, a configuration file can be provided with [--enable_qnn CONFIG_FILE].\
             If not provided, the default configuration will be used.\
             Sample Config: QEfficient/cloud/compile/qnn_config.json",
    )
    parser.add_argument(
        "qnn_config",
        nargs="?",
        type=str,
    )

    args, compiler_options = parser.parse_known_args()
    compiler_options_dict = {}
    for i in range(0, len(compiler_options)):
        if compiler_options[i].startswith("--"):
            key = compiler_options[i].lstrip("-")
            value = (
                compiler_options[i + 1]
                if i + 1 < len(compiler_options) and not compiler_options[i + 1].startswith("-")
                else True
            )
            compiler_options_dict[key] = value

<<<<<<< HEAD
=======
    args, compiler_options = parser.parse_known_args()
    compiler_options_dict = {}
    for i in range(0, len(compiler_options)):
        if compiler_options[i].startswith("--"):
            key = compiler_options[i].lstrip("-")
            value = (
                compiler_options[i + 1]
                if i + 1 < len(compiler_options) and not compiler_options[i + 1].startswith("-")
                else True
            )
            compiler_options_dict[key] = value

>>>>>>> c4859a7d
    if args.verbose:
        logger.setLevel(logging.INFO)
    del args.verbose  # type: ignore

    main(**args.__dict__, **compiler_options_dict)<|MERGE_RESOLUTION|>--- conflicted
+++ resolved
@@ -34,11 +34,8 @@
     cache_dir: Optional[str] = None,
     hf_token: Optional[str] = None,
     allow_mxint8_mdp_io: bool = False,
-<<<<<<< HEAD
     enable_qnn: Optional[bool] = False,
     qnn_config: Optional[str] = None,
-=======
->>>>>>> c4859a7d
     **kwargs,
 ) -> None:
     """
@@ -81,12 +78,9 @@
         hf_token=hf_token,
     )
 
-<<<<<<< HEAD
     if enable_qnn and qnn_config is not None:
         logger.error("QNN compilation is currently not supported in High Level APIs of QEFFAutoModelForCausalLM.")
 
-=======
->>>>>>> c4859a7d
     if "--mxfp6" in sys.argv:
         if args.mxfp6:
             logger.warning("mxfp6 is going to be deprecated in a future release, use -mxfp6_matmul instead.")
@@ -108,16 +102,10 @@
         batch_size=batch_size,
         mos=mos,
         mxint8_kv_cache=mxint8,
-<<<<<<< HEAD
-        num_devices=len(device_group),
+        num_devices=(0 if device_group is None else len(device_group)),
         full_batch_size=full_batch_size,
         allow_mxint8_mdp_io=allow_mxint8_mdp_io,
         enable_qnn=enable_qnn,
-=======
-        num_devices=(0 if device_group is None else len(device_group)),
-        full_batch_size=full_batch_size,
-        allow_mxint8_mdp_io=allow_mxint8_mdp_io,
->>>>>>> c4859a7d
         **kwargs,
     )
 
@@ -250,21 +238,6 @@
             )
             compiler_options_dict[key] = value
 
-<<<<<<< HEAD
-=======
-    args, compiler_options = parser.parse_known_args()
-    compiler_options_dict = {}
-    for i in range(0, len(compiler_options)):
-        if compiler_options[i].startswith("--"):
-            key = compiler_options[i].lstrip("-")
-            value = (
-                compiler_options[i + 1]
-                if i + 1 < len(compiler_options) and not compiler_options[i + 1].startswith("-")
-                else True
-            )
-            compiler_options_dict[key] = value
-
->>>>>>> c4859a7d
     if args.verbose:
         logger.setLevel(logging.INFO)
     del args.verbose  # type: ignore
